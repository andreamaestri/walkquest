--- conflicted
+++ resolved
@@ -315,17 +315,8 @@
     const adventureData = {
       ...formData,
       walkId: props.walk.id,
-<<<<<<< HEAD
       companion_ids: companions.map(companion => companion.id)
     })
-=======
-      companion_ids: companions || []
-    }
-    
-    console.log('Submitting adventure data:', adventureData)
-    
-    const result = await adventureStore.createAdventure(adventureData)
->>>>>>> b783c89e
 
     // Show success toast message
     showToast('Adventure logged successfully!')
